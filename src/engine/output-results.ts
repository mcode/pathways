--- conflicted
+++ resolved
@@ -235,11 +235,7 @@
   doc: DocumentationResource | string,
   resources: fhir.DomainResource[]
 ): DocumentationResource | string {
-<<<<<<< HEAD
-  if (typeof doc !== 'string') {
-=======
   if (typeof doc !== 'string' && resources) {
->>>>>>> 471fd506
     doc.resource = resources.find(resource => {
       return resource.resourceType === doc.resourceType && resource.id === doc.id;
     });
